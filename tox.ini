[tox]
skipsdist = True
usedevelop = True
minversion=1.8
envlist = coverage-py27-dj16, flake8-py27, flake8-py33, py{26,27,32,33,34,py}-dj{14,15,16,17,18}

[testenv]
deps =
    django-discover-runner
    mock
    dj-database-url
    dj-email-url
    dj-search-url
    django-cache-url>=0.6.0
    six
<<<<<<< HEAD
deps14 =
    https://github.com/django/django/archive/stable/1.4.x.zip#egg=django
deps15 =
    https://github.com/django/django/archive/stable/1.5.x.zip#egg=django
deps16 =
    https://github.com/django/django/archive/stable/1.6.x.zip#egg=django
deps17 =
    https://github.com/django/django/archive/stable/1.7.x.zip#egg=django
=======
    dj14: https://github.com/django/django/archive/stable/1.4.x.zip#egg=django
    dj15: https://github.com/django/django/archive/stable/1.5.x.zip#egg=django
    dj16: https://github.com/django/django/archive/stable/1.6.x.zip#egg=django
    dj17: https://github.com/django/django/archive/stable/1.7.x.zip#egg=django
    dj18: https://github.com/django/django/archive/master.zip#egg=django
    flake8: flake8
    coverage: coverage
>>>>>>> 55a2cf6a

commands =
    python manage.py test -v2 {posargs:tests} --failfast

[testenv:flake8-py27]
commands = flake8 configurations --ignore=E501,E127,E128,E124

[testenv:flake8-py33]
commands = flake8 configurations --ignore=E501,E127,E128,E124

[testenv:coverage-py27-dj16]
commands = coverage erase
           coverage run --source=. manage.py test -v2 {posargs:tests}
           coverage report -m configurations/*py
           coverage html configurations/*py<|MERGE_RESOLUTION|>--- conflicted
+++ resolved
@@ -1,8 +1,12 @@
 [tox]
 skipsdist = True
 usedevelop = True
-minversion=1.8
-envlist = coverage-py27-dj16, flake8-py27, flake8-py33, py{26,27,32,33,34,py}-dj{14,15,16,17,18}
+minversion = 1.8
+envlist =
+    coverage-py27-dj16,
+    flake8-py27,
+    flake8-py33,
+    py{26,27,32,33,34,py}-dj{14,15,16,17,18}
 
 [testenv]
 deps =
@@ -13,16 +17,6 @@
     dj-search-url
     django-cache-url>=0.6.0
     six
-<<<<<<< HEAD
-deps14 =
-    https://github.com/django/django/archive/stable/1.4.x.zip#egg=django
-deps15 =
-    https://github.com/django/django/archive/stable/1.5.x.zip#egg=django
-deps16 =
-    https://github.com/django/django/archive/stable/1.6.x.zip#egg=django
-deps17 =
-    https://github.com/django/django/archive/stable/1.7.x.zip#egg=django
-=======
     dj14: https://github.com/django/django/archive/stable/1.4.x.zip#egg=django
     dj15: https://github.com/django/django/archive/stable/1.5.x.zip#egg=django
     dj16: https://github.com/django/django/archive/stable/1.6.x.zip#egg=django
@@ -30,7 +24,6 @@
     dj18: https://github.com/django/django/archive/master.zip#egg=django
     flake8: flake8
     coverage: coverage
->>>>>>> 55a2cf6a
 
 commands =
     python manage.py test -v2 {posargs:tests} --failfast
